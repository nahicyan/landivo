"use client";

<<<<<<< HEAD
import React, { useState } from "react";
import { MoreVertical, Plus, X, Edit } from "lucide-react";
=======
import React, { useState, useEffect } from "react";
import {
  Select,
  SelectContent,
  SelectItem,
  SelectTrigger,
  SelectValue
} from "@/components/ui/select";
import { MoreVertical, Plus, X, Edit, Loader2 } from "lucide-react";
>>>>>>> e4952daf
import {
  DropdownMenu,
  DropdownMenuContent,
  DropdownMenuItem,
  DropdownMenuTrigger,
  DropdownMenuSeparator,
} from "@/components/ui/dropdown-menu";
import { Button } from "@/components/ui/button";
import { Badge } from "@/components/ui/badge";
import {
  Dialog,
  DialogContent,
  DialogHeader,
  DialogTitle,
  DialogDescription,
  DialogFooter,
} from "@/components/ui/dialog";
import { Input } from "@/components/ui/input";
import { Label } from "@/components/ui/label";
import { toast } from "react-toastify";
import { api } from "@/utils/api"; // Use the api object directly

<<<<<<< HEAD
// Profile Management Dialog Component
const ProfileManagementDialog = ({ user, isOpen, onClose, onSuccess }) => {
  const [profiles, setProfiles] = useState([]);
  const [loading, setLoading] = useState(false);
  const [newProfileId, setNewProfileId] = useState("");

  // Load user's profiles
  React.useEffect(() => {
    if (isOpen) {
      // Set current user's profiles
      setProfiles(user.allowedProfiles || []);
    }
  }, [isOpen, user]);

  const handleAddProfile = () => {
    if (!newProfileId) return;
    
    const updatedProfiles = [...profiles, newProfileId];
    
    // Use the api object directly
    api.put(`/user/${user.id}`, { allowedProfiles: updatedProfiles })
      .then(() => {
        setProfiles(updatedProfiles);
        setNewProfileId("");
        toast.success("Profile added successfully");
        if (onSuccess) onSuccess();
      })
      .catch(error => {
        console.error("Failed to add profile:", error);
        toast.error("Failed to add profile");
      });
  };

  const handleRemoveProfile = (profileId) => {
    const updatedProfiles = profiles.filter(id => id !== profileId);
    
    // Use the api object directly
    api.put(`/user/${user.id}`, { allowedProfiles: updatedProfiles })
      .then(() => {
        setProfiles(updatedProfiles);
        toast.success("Profile removed successfully");
        if (onSuccess) onSuccess();
      })
      .catch(error => {
        console.error("Failed to remove profile:", error);
        toast.error("Failed to remove profile");
      });
=======
// Updated ProfileManagementDialog component with better profile display
const ProfileManagementDialog = ({ user, isOpen, onClose, onSuccess }) => {
  const [profiles, setProfiles] = useState([]);
  const [allUsers, setAllUsers] = useState([]);
  const [loading, setLoading] = useState(false);
  const [selectedUserId, setSelectedUserId] = useState("");
  
  // Load all users and current user's profiles
  useEffect(() => {
    if (isOpen) {
      fetchAllUsers();
      fetchUserProfiles();
    }
  }, [isOpen, user]);
  
  const fetchAllUsers = async () => {
    setLoading(true);
    try {
      const response = await api.get('/user/all');
      setAllUsers(response.data || []);
    } catch (error) {
      console.error("Failed to fetch users:", error);
      toast.error("Failed to load users");
    } finally {
      setLoading(false);
    }
  };

  const fetchUserProfiles = async () => {
    setLoading(true);
    try {
      // If user has allowedProfiles, fetch full details for each
      if (user.allowedProfiles && user.allowedProfiles.length > 0) {
        const profileDetails = await Promise.all(
          user.allowedProfiles.map(async (profileId) => {
            try {
              const userData = await api.get(`/user/${profileId}`);
              return userData.data;
            } catch (error) {
              console.error(`Failed to fetch profile ${profileId}:`, error);
              return { id: profileId, firstName: "Unknown", lastName: "User" };
            }
          })
        );
        setProfiles(profileDetails);
      } else {
        setProfiles([]);
      }
    } catch (error) {
      console.error("Failed to fetch profiles:", error);
    } finally {
      setLoading(false);
    }
  };
  
  // Add handleAddProfile function
  const handleAddProfile = async () => {
    if (!selectedUserId) return;
    
    // Check if profile is already added
    if ((user.allowedProfiles || []).includes(selectedUserId)) {
      toast.warning("This profile is already assigned to the user");
      return;
    }
    
    setLoading(true);
    
    // Get current profiles and add the new one
    const updatedProfileIds = [...(user.allowedProfiles || []), selectedUserId];
    
    try {
      // Update the user with new allowedProfiles
      await api.put(`/user/${user.id}/profiles`, { 
        allowedProfiles: updatedProfileIds 
      });
      
      // Find the selected user to add to profiles list
      const selectedUser = allUsers.find(u => u.id === selectedUserId);
      if (selectedUser) {
        setProfiles([...profiles, selectedUser]);
      }
      
      setSelectedUserId("");
      toast.success("Profile added successfully");
      if (onSuccess) onSuccess();
    } catch (error) {
      console.error("Failed to add profile:", error);
      toast.error("Failed to add profile");
    } finally {
      setLoading(false);
    }
  };

  // Add handleRemoveProfile function
  const handleRemoveProfile = async (profileId) => {
    setLoading(true);
    
    // Filter out the profile to remove
    const updatedProfileIds = (user.allowedProfiles || []).filter(id => id !== profileId);
    
    try {
      // Update user with new profile list
      await api.put(`/user/${user.id}/profiles`, { 
        allowedProfiles: updatedProfileIds 
      });
      
      // Update local state
      setProfiles(profiles.filter(profile => profile.id !== profileId));
      toast.success("Profile removed successfully");
      if (onSuccess) onSuccess();
    } catch (error) {
      console.error("Failed to remove profile:", error);
      toast.error("Failed to remove profile");
    } finally {
      setLoading(false);
    }
>>>>>>> e4952daf
  };

  return (
    <Dialog open={isOpen} onOpenChange={onClose}>
      <DialogContent className="sm:max-w-[500px]">
        <DialogHeader>
          <DialogTitle>Manage Profiles for {user.firstName} {user.lastName}</DialogTitle>
          <DialogDescription>
            Add or remove profiles that this user can access.
          </DialogDescription>
        </DialogHeader>
        
        <div className="py-4">
          <div className="flex gap-2 mb-4">
<<<<<<< HEAD
            <Input
              placeholder="Enter profile ID"
              value={newProfileId}
              onChange={(e) => setNewProfileId(e.target.value)}
              className="flex-1"
            />
            <Button onClick={handleAddProfile} disabled={!newProfileId}>
=======
            <Select
              value={selectedUserId}
              onValueChange={setSelectedUserId}
              disabled={loading}
            >
              <SelectTrigger className="flex-1">
                <SelectValue placeholder={loading ? "Loading users..." : "Select a user profile"} />
              </SelectTrigger>
              <SelectContent>
                {allUsers.map(user => (
                  <SelectItem key={user.id} value={user.id}>
                    {user.firstName} {user.lastName} ({user.email})
                  </SelectItem>
                ))}
              </SelectContent>
            </Select>
            <Button onClick={handleAddProfile} disabled={!selectedUserId || loading}>
>>>>>>> e4952daf
              Add
            </Button>
          </div>
          
          <Label>Current Profiles</Label>
          <div className="mt-2 space-y-2">
<<<<<<< HEAD
            {profiles.length === 0 ? (
              <p className="text-gray-500 text-sm">No profiles assigned</p>
            ) : (
              profiles.map((profileId) => (
                <div key={profileId} className="flex justify-between items-center p-2 bg-gray-50 rounded-md">
                  <span>{profileId}</span>
                  <Button
                    variant="ghost"
                    size="sm"
                    onClick={() => handleRemoveProfile(profileId)}
=======
            {loading ? (
              <div className="flex items-center justify-center p-4">
                <Loader2 className="w-4 h-4 mr-2 animate-spin" />
                <span>Loading profiles...</span>
              </div>
            ) : profiles.length === 0 ? (
              <p className="text-gray-500 text-sm">No profiles assigned</p>
            ) : (
              profiles.map((profile) => (
                <div key={profile.id} className="flex justify-between items-center p-3 bg-gray-50 rounded-md">
                  <div>
                    {/* Display name instead of ID */}
                    <span className="font-medium">
                      {profile.firstName && profile.lastName 
                        ? `${profile.firstName} ${profile.lastName}` 
                        : profile.email 
                        ? profile.email 
                        : `(ID: ${profile.id.substring(0, 8)}...)`}
                    </span>
                  </div>
                  <Button
                    variant="ghost"
                    size="sm"
                    onClick={() => handleRemoveProfile(profile.id)}
>>>>>>> e4952daf
                    className="text-red-500 hover:text-red-700"
                  >
                    <X className="h-4 w-4" />
                  </Button>
                </div>
              ))
            )}
          </div>
        </div>
        
        <DialogFooter>
          <Button variant="outline" onClick={onClose}>
            Done
          </Button>
        </DialogFooter>
      </DialogContent>
    </Dialog>
  );
};

export const columns = [
  {
    accessorKey: "avatarUrl",
    header: "Avatar",
    cell: ({ row }) => {
      const user = row.original;
      const imageSrc = user.avatarUrl || "/default-avatar.jpg";
      return (
        <img
          src={imageSrc}
          alt={`${user.firstName || ''} ${user.lastName || ''}`.trim() || "User"}
          className="w-10 h-10 object-cover rounded-full"
        />
      );
    },
  },
  {
    accessorKey: "name",
    header: "Name",
    cell: ({ row }) => {
      const user = row.original;
      const fullName = `${user.firstName || ''} ${user.lastName || ''}`.trim();
      return <span>{fullName || "No Name"}</span>;
    },
  },
  {
    accessorKey: "email",
    header: "Email",
  },
  {
    accessorKey: "phone",
    header: "Phone",
    cell: ({ row }) => {
      return <span>{row.original.phone || "—"}</span>;
    },
  },
  {
    accessorKey: "profileRole",
    header: "Profile Role",
    cell: ({ row }) => {
      return <span>{row.original.profileRole || "—"}</span>;
    },
  },
  {
    accessorKey: "status",
    header: "Status",
    cell: ({ row }) => {
      const isActive = row.original.isActive;
      const statusClass = isActive 
        ? "bg-green-100 text-green-800" 
        : "bg-red-100 text-red-800";
      
      return (
        <Badge className={`px-2 py-1 ${statusClass}`}>
          {isActive ? "Active" : "Disabled"}
        </Badge>
      );
    },
  },
  {
    accessorKey: "role",
    header: "Role",
    cell: ({ row }) => {
      const role = row.original.role;
      const bgColor = role === "ADMIN" ? "bg-purple-100 text-purple-800" : "bg-blue-100 text-blue-800";

      return (
        <Badge className={`px-2 py-1 ${bgColor}`}>
          {role}
        </Badge>
      );
    },
  },
  {
    accessorKey: "profiles",
    header: "Profiles",
    cell: ({ row }) => {
      const user = row.original;
      const [isDialogOpen, setIsDialogOpen] = useState(false);
      
      return (
        <>
          <div className="flex items-center">
            <Badge className="bg-gray-100 text-gray-800 mr-2">
              {user.allowedProfiles?.length || 0}
            </Badge>
            <Button 
              variant="ghost" 
              size="sm" 
              onClick={() => setIsDialogOpen(true)}
              title="Manage Profiles"
            >
              <Edit className="h-4 w-4" />
            </Button>
          </div>
          
          <ProfileManagementDialog 
            user={user}
            isOpen={isDialogOpen}
            onClose={() => setIsDialogOpen(false)}
            onSuccess={() => {
              // Refresh the table data
              window.location.reload();
            }}
          />
        </>
      );
    },
  },
  {
    id: "actions",
    header: "Actions",
    cell: ({ row }) => {
      const user = row.original;

      return (
        <DropdownMenu>
          <DropdownMenuTrigger asChild>
            <Button variant="ghost" className="h-8 w-8 p-0">
              <MoreVertical className="h-5 w-5" />
            </Button>
          </DropdownMenuTrigger>
          <DropdownMenuContent align="end">
            <DropdownMenuItem onClick={() => window.location.href = `/admin/users/${user.id}`}>
              View
            </DropdownMenuItem>
            <DropdownMenuItem onClick={() => window.location.href = `/admin/users/${user.id}/edit`}>
              Edit
            </DropdownMenuItem>
            <DropdownMenuItem onClick={() => row.original.toggleStatus()}>
              {row.original.isActive ? "Disable User" : "Enable User"}
            </DropdownMenuItem>
            <DropdownMenuSeparator />
            {/* Only show delete option for non-admin users */}
            {user.role !== "ADMIN" && (
              <DropdownMenuItem onClick={() => console.log("Delete", user.id)} className="text-red-600">
                Delete
              </DropdownMenuItem>
            )}
          </DropdownMenuContent>
        </DropdownMenu>
      );
    },
  },
];<|MERGE_RESOLUTION|>--- conflicted
+++ resolved
@@ -1,9 +1,5 @@
 "use client";
 
-<<<<<<< HEAD
-import React, { useState } from "react";
-import { MoreVertical, Plus, X, Edit } from "lucide-react";
-=======
 import React, { useState, useEffect } from "react";
 import {
   Select,
@@ -13,7 +9,6 @@
   SelectValue
 } from "@/components/ui/select";
 import { MoreVertical, Plus, X, Edit, Loader2 } from "lucide-react";
->>>>>>> e4952daf
 import {
   DropdownMenu,
   DropdownMenuContent,
@@ -36,55 +31,6 @@
 import { toast } from "react-toastify";
 import { api } from "@/utils/api"; // Use the api object directly
 
-<<<<<<< HEAD
-// Profile Management Dialog Component
-const ProfileManagementDialog = ({ user, isOpen, onClose, onSuccess }) => {
-  const [profiles, setProfiles] = useState([]);
-  const [loading, setLoading] = useState(false);
-  const [newProfileId, setNewProfileId] = useState("");
-
-  // Load user's profiles
-  React.useEffect(() => {
-    if (isOpen) {
-      // Set current user's profiles
-      setProfiles(user.allowedProfiles || []);
-    }
-  }, [isOpen, user]);
-
-  const handleAddProfile = () => {
-    if (!newProfileId) return;
-    
-    const updatedProfiles = [...profiles, newProfileId];
-    
-    // Use the api object directly
-    api.put(`/user/${user.id}`, { allowedProfiles: updatedProfiles })
-      .then(() => {
-        setProfiles(updatedProfiles);
-        setNewProfileId("");
-        toast.success("Profile added successfully");
-        if (onSuccess) onSuccess();
-      })
-      .catch(error => {
-        console.error("Failed to add profile:", error);
-        toast.error("Failed to add profile");
-      });
-  };
-
-  const handleRemoveProfile = (profileId) => {
-    const updatedProfiles = profiles.filter(id => id !== profileId);
-    
-    // Use the api object directly
-    api.put(`/user/${user.id}`, { allowedProfiles: updatedProfiles })
-      .then(() => {
-        setProfiles(updatedProfiles);
-        toast.success("Profile removed successfully");
-        if (onSuccess) onSuccess();
-      })
-      .catch(error => {
-        console.error("Failed to remove profile:", error);
-        toast.error("Failed to remove profile");
-      });
-=======
 // Updated ProfileManagementDialog component with better profile display
 const ProfileManagementDialog = ({ user, isOpen, onClose, onSuccess }) => {
   const [profiles, setProfiles] = useState([]);
@@ -201,7 +147,6 @@
     } finally {
       setLoading(false);
     }
->>>>>>> e4952daf
   };
 
   return (
@@ -216,15 +161,6 @@
         
         <div className="py-4">
           <div className="flex gap-2 mb-4">
-<<<<<<< HEAD
-            <Input
-              placeholder="Enter profile ID"
-              value={newProfileId}
-              onChange={(e) => setNewProfileId(e.target.value)}
-              className="flex-1"
-            />
-            <Button onClick={handleAddProfile} disabled={!newProfileId}>
-=======
             <Select
               value={selectedUserId}
               onValueChange={setSelectedUserId}
@@ -242,25 +178,12 @@
               </SelectContent>
             </Select>
             <Button onClick={handleAddProfile} disabled={!selectedUserId || loading}>
->>>>>>> e4952daf
               Add
             </Button>
           </div>
           
           <Label>Current Profiles</Label>
           <div className="mt-2 space-y-2">
-<<<<<<< HEAD
-            {profiles.length === 0 ? (
-              <p className="text-gray-500 text-sm">No profiles assigned</p>
-            ) : (
-              profiles.map((profileId) => (
-                <div key={profileId} className="flex justify-between items-center p-2 bg-gray-50 rounded-md">
-                  <span>{profileId}</span>
-                  <Button
-                    variant="ghost"
-                    size="sm"
-                    onClick={() => handleRemoveProfile(profileId)}
-=======
             {loading ? (
               <div className="flex items-center justify-center p-4">
                 <Loader2 className="w-4 h-4 mr-2 animate-spin" />
@@ -285,7 +208,6 @@
                     variant="ghost"
                     size="sm"
                     onClick={() => handleRemoveProfile(profile.id)}
->>>>>>> e4952daf
                     className="text-red-500 hover:text-red-700"
                   >
                     <X className="h-4 w-4" />
