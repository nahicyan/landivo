--- conflicted
+++ resolved
@@ -26,10 +26,6 @@
   DialogTitle,
   DialogFooter,
 } from "@/components/ui/dialog";
-<<<<<<< HEAD
-import UserSubmit from "@/components/AddProperty/UserSubmit";
-=======
->>>>>>> e4952daf
 import { Plus, X, ChevronDown, Loader2 } from "lucide-react";
 import axios from "axios";
 import { useAuth0 } from "@auth0/auth0-react";
@@ -71,45 +67,6 @@
 
   // Fetch user's allowed profiles
   useEffect(() => {
-<<<<<<< HEAD
-    const fetchUserProfiles = async () => {
-      setLoadingProfiles(true);
-      try {
-        // Get the auth token
-        const token = await getAccessTokenSilently();
-        
-        // Fetch user profile
-        const userProfile = await axios.get(
-          `${import.meta.env.VITE_SERVER_URL}/api/user/profile`,
-          {
-            headers: {
-              Authorization: `Bearer ${token}`
-            }
-          }
-        );
-        
-        // Check if user has allowedProfiles
-        if (userProfile.data && userProfile.data.allowedProfiles && Array.isArray(userProfile.data.allowedProfiles)) {
-          // Map the profile IDs to objects with name and id
-          // In a real app, you might want to fetch profile details from another endpoint
-          const profiles = userProfile.data.allowedProfiles.map(profileId => ({
-            id: profileId,
-            name: `Profile ${profileId.substr(0, 6)}` // Show shortened ID for readability
-          }));
-          setAllowedProfiles(profiles);
-        } else {
-          // Fallback with empty array
-          setAllowedProfiles([]);
-        }
-      } catch (error) {
-        console.error("Error fetching user profiles:", error);
-        setAllowedProfiles([]); // Ensure allowedProfiles is always an array
-      } finally {
-        setLoadingProfiles(false);
-      }
-    };
-
-=======
     // Update the fetchUserProfiles function
 const fetchUserProfiles = async () => {
   setLoadingProfiles(true);
@@ -139,7 +96,6 @@
     setLoadingProfiles(false);
   }
 };
->>>>>>> e4952daf
     fetchUserProfiles();
   }, [getAccessTokenSilently]);
 
@@ -410,33 +366,6 @@
             </SelectContent>
           </Select>
         </div>
-
-        {/* Profile Selector */}
-        {allowedProfiles.length > 0 && (
-          <div className="flex flex-col space-y-1">
-            <Label htmlFor="profileId" className="text-gray-700 font-semibold">
-              Profile
-            </Label>
-            <Select
-              name="profileId"
-              value={formData.profileId || ""}
-              onValueChange={(value) => handleChange({ target: { name: "profileId", value } })}
-            >
-              <SelectTrigger
-                className="w-full border-gray-300 focus:border-[#324c48] focus:ring-1 focus:ring-[#324c48]"
-              >
-                <SelectValue placeholder={loadingProfiles ? "Loading profiles..." : "Select Profile"} />
-              </SelectTrigger>
-              <SelectContent>
-                {allowedProfiles.map(profile => (
-                  <SelectItem key={profile.id} value={profile.id}>
-                    {profile.name || "Unnamed Profile"}
-                  </SelectItem>
-                ))}
-              </SelectContent>
-            </Select>
-          </div>
-        )}
 
         {/* Owner ID */}
         <div className="flex flex-col space-y-1">
